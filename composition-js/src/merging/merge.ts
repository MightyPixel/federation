--- conflicted
+++ resolved
@@ -66,15 +66,12 @@
   addSubgraphToError,
   printHumanReadableList,
   ArgumentMerger,
-<<<<<<< HEAD
-  isFederationDirectiveDefinedInSchema,
-=======
   JoinSpecDefinition,
   CoreSpecDefinition,
   FeatureVersion,
   FEDERATION_VERSIONS,
   InaccessibleSpecDefinition,
->>>>>>> 6b18af50
+  isFederationDirectiveDefinedInSchema,
 } from "@apollo/federation-internals";
 import { ASTNode, GraphQLError, DirectiveLocation } from "graphql";
 import {

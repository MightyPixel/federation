--- conflicted
+++ resolved
@@ -1,12 +1,5 @@
 # CHANGELOG for `@apollo/query-graphs`
 
-<<<<<<< HEAD
-## 2.3.5
-### Patch Changes
-
-- Updated dependencies []:
-  - @apollo/federation-internals@2.3.5
-=======
 ## 2.4.0
 ### Patch Changes
 
@@ -30,8 +23,13 @@
 
 - Updated dependencies [[`6e2d24b5`](https://github.com/apollographql/federation/commit/6e2d24b5491914316b9930395817f0c3780f181a), [`1a555d98`](https://github.com/apollographql/federation/commit/1a555d98f2030814ebd5074269d035b7f298f71e)]:
   - @apollo/federation-internals@2.4.0-alpha.0
->>>>>>> 51a8822e
 
+## 2.3.5
+### Patch Changes
+
+- Updated dependencies []:
+  - @apollo/federation-internals@2.3.5
+  
 ## 2.3.4
 ### Patch Changes
 

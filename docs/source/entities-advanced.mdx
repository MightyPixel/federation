---
title: Advanced topics on federated entities
---

This article describes complex behaviors of federated entities beyond those covered in [entity basics](./entities/).

## Advanced `@key`s

A single entity can have multiple `@key`s. Additionally, a `@key` can include multiple fields, and even arbitrarily nested fields.

### Multiple `@key`s

You can define more than one `@key` for an entity, when applicable.

In this example, a `Product` entity can be uniquely identified by either its `id` _or_ its `sku`:

```graphql {1} title="Products subgraph"
type Product @key(fields: "id") @key(fields: "sku") {
  id: ID!
  sku: String!
  name: String!
  price: Int
}
```

This pattern is helpful when different subgraphs interact with different fields of an entity. For example, a Reviews subgraph might refer to products by their ID, whereas an Inventory subgraph might use SKUs.

A subgraph that [references an entity without contributing any fields](./entities/#referencing-an-entity-without-contributing-fields) can include the fields of any `@key` in its stub definition:

```graphql title="Reviews subgraph"
# Either:
type Product @key(fields: "id", resolvable: false) {
  id: ID!
}

# Or:
type Product @key(fields: "sku", resolvable: false) {
  sku: String!
}

```

### Compound `@key`s

A single `@key` can consist of multiple fields, and even _nested_ fields.

In this example, the `User` entity's primary key consists of both a user's `id` _and_ the `id` of that user's associated `Organization`:

```graphql {1} title="Users subgraph"
type User @key(fields: "id organization { id }") {
  id: ID!
  organization: Organization!
}

type Organization {
  id: ID!
}
```

## Migrating entities and fields

As your supergraph grows, you might want to move parts of an entity to a different subgraph. This section describes how to perform these migrations safely.

### Incremental migration with `@override`

Let's say our Payments subgraph defines a `Bill` entity:

<CodeColumns>

```graphql title="Payments subgraph"
type Bill @key(fields: "id") {
  id: ID!
  amount: Int!
  payment: Payment
}

type Payment {
  # ...
}
```

</CodeColumns>

Then, we add a dedicated Billing subgraph to our supergraph. It now makes sense to move billing functionality there. When we're done migrating, we want our deployed subgraph schemas to look like this:

<CodeColumns>

```graphql title="Payments subgraph"
type Bill @key(fields: "id") {
  id: ID!
  payment: Payment
}

type Payment {
  # ...
}
```

```graphql title="Billing subgraph"
type Bill @key(fields: "id") {
  id: ID!
  amount: Int!
}
```

</CodeColumns>

The [`@override` directive](./federated-types/federated-directives#override) enables us to perform this migration incrementally with no downtime.

First, we deploy a new version of the Billing subgraph that defines _and_ resolves the `Bill` fields we want to move:

<CodeColumns>

  ```graphql title="Payments subgraph"
  type Bill @key(fields: "id") {
    id: ID!
    amount: Int!
    payment: Payment
  }

  type Payment {
    # ...
  }
  ```

  ```graphql {3} title="Billing subgraph"
  type Bill @key(fields: "id") {
    id: ID!
    amount: Int! @override(from: "Payments")
  }
  ```

</CodeColumns>

The `@override` directive says, "Resolve this field in this subgraph _instead of_ in the Payments subgraph."


<blockquote>

In any subgraph where you use `@override`, make sure to include it in your schema's `@link` imports (code-first subgraph libraries usually do this for you):

```graphql {3} title="Billing subgraph"
extend schema
@link(url: "https://specs.apollo.dev/federation/v2.3",
import: ["@key", "@shareable", "@override"])
```

</blockquote>

Next, we update our router's supergraph schema to include the updated Billing subgraph. If you're using managed federation, you do this by publishing the Billing subgraph's schema to GraphOS with [`rover subgraph publish`](/graphos/delivery/#subgraph-schemas).

When the router receives its updated supergraph schema, it immediately starts resolving the `Bill.amount` field from the Billing subgraph while continuing to resolve `Bill.payment` from the Payments subgraph.

> We can migrate as many entity fields as we want in a single change. To do so, we apply `@override` to every entity field we want to move. We can even migrate entire entities this way!

Now that `Bill.amount` is resolved in the Billing subgraph, we can safely _remove_ that field (and its resolver) from the Payments subgraph:

<CodeColumns>

  ```graphql {1-4} title="Payments subgraph"
  type Bill @key(fields: "id") {
    id: ID!
    payment: Payment
  }

<<<<<<< HEAD
```graphql {3} title="Billing subgraph"
extend schema
  @link(url: "https://specs.apollo.dev/federation/v2.3",
        import: ["@key", "@shareable", "@override"])
```
=======
  type Payment {
    # ...
  }
  ```
>>>>>>> 434811dc

  ```graphql title="Billing subgraph"
  type Bill @key(fields: "id") {
    id: ID!
    amount: Int! @override(from: "Payments")
  }
  ```

</CodeColumns>

After making this change, we deploy our updated Payments subgraph and again update our router's supergraph schema.

> Because the router is already _ignoring_ `Bill.amount` in the Payments subgraph thanks to `@override`, we can safely publish our updated schema and deploy the subgraph in any order!

Finally, we can remove the `@override` directive from the Billing subgraph, because it no longer has any effect:

<CodeColumns>

  ```graphql title="Payments subgraph"
  type Bill @key(fields: "id") {
    id: ID!
    payment: Payment
  }

  type Payment {
    # ...
  }
  ```

  ```graphql {3} title="Billing subgraph"
  type Bill @key(fields: "id") {
    id: ID!
    amount: Int!
  }
  ```
</CodeColumns>

After we deploy the Billing subgraph and publish this final schema change, we're done! We've migrated `Bill.amount` to the Billing subgraph with zero downtime.

### Optimizing for fewer deploys with manual composition

> ⚠️ This method requires careful coordination between subgraph and router updates. Without strict control over the order of deployments and schema updates, you might cause an outage. For most use cases, we recommend using the [`@override` method above](#incremental-migration-with-override).

Using `@override` to migrate entity fields enables us to migrate fields incrementally with zero downtime. However, doing so requires three separate schema publishes. If you're using [manual composition](./federated-types/composition#manually-with-the-rover-cli), each schema change requires redeploying your router. With careful coordination, we can perform the same migration with only a _single_ router redeploy.

1. In the Billing subgraph, define the `Bill` entity, along with its corresponding resolvers. **These new resolvers should behave identically to the Payment subgraph resolvers they're replacing.**

    <CodeColumns>

      ```graphql title="Payments subgraph"
      type Bill @key(fields: "id") {
        id: ID!
        amount: Int!
        payment: Payment
      }

      type Payment {
        # ...
      }
      ```

      ```graphql title="Billing subgraph"
      type Bill @key(fields: "id") {
        id: ID!
        amount: Int!
      }
      ```

    </CodeColumns>

2. Deploy the updated Billing subgraph to your environment, but **do not publish the updated schema yet**.

    * At this point, the Billing subgraph can successfully resolve `Bill` objects, but the router doesn't _know_ this yet because its supergraph schema hasn't been updated. Publishing the schema would cause a composition error.

3. In the Payments subgraph, remove the migrated fields from the `Bill` entity and their associated resolvers (**do not deploy this change yet**):

    <CodeColumns>

    ```graphql title="Payments subgraph"
    type Bill @key(fields: "id") {
      id: ID!
      payment: Payment
    }

    type Payment {
      # ...
    }
    ```

    ```graphql title="Billing subgraph"
    type Bill @key(fields: "id") {
      id: ID!
      amount: Int!
    }
    ```

    </CodeColumns>

4. Compose an updated supergraph schema with your usual configuration using `rover supergraph compose`.
    * This updated supergraph schema indicates that the Billing subgraph resolves `Bill.amount`, and the Payments subgraph _doesn't_.

5. Assuming CI completes successfully, deploy an updated version of your _router_ with the new supergraph schema.
    * When this deployment completes, the router begins resolving `Bill` fields in the Billing subgraph _instead of_ the Payments subgraph.

    > ⚠️ While your new router instances are deploying, you will probably have active router instances resolving the `Bill.amount` field in two different ways (with older instances still resolving it from Payments). It's important that the two subgraphs resolve the field in **exactly the same way**, or your clients might see inconsistent data during this rollover.

6. Deploy the updated version of your Payments subgraph without the migrated field.
    * At this point it's safe to remove this definition, because your router instances are using the Billing subgraph exclusively.

We're done! The migrated fields have been moved to a new subgraph, and we only  redeployed our router once.

## Contributing computed entity fields

You can define fields of an entity that are computed based on the values of _other_ entity fields that are resolved by a _different_ subgraph.

For example, this Shipping subgraph adds a `shippingEstimate` field to the `Product` entity. This field is calculated based on the product's `size` and `weight`, which are defined in the Products subgraph:

```graphql {3-5} title="Shipping subgraph"
type Product @key(fields: "id") {
  id: ID!
  size: Int @external
  weight: Int @external
  shippingEstimate: String @requires(fields: "size weight")
}
```

As shown, you use the `@requires` directive to indicate which fields (and subfields) from _other_ subgraphs are required. You also need to _define_ the required fields and apply the `@external` directive to them. This directive tells the router, "This subgraph knows that these fields exist, but it _can't_ resolve them itself."

In the above example, if a query requests a product's `shippingEstimate`, the router does the following, in order:

1. It queries the Products subgraph for the product's `size` and `weight`.
2. It queries the Shipping subgraph for the product's `shippingEstimate`. The `size` and `weight` are included in the `Product` object passed to the resolver for `shippingEstimate`:

```js {4}
{
  Product: {
    shippingEstimate(product) {
      return computeShippingEstimate(product.id, product.size, product.weight);
    }
  }
}
```

### Using `@requires` with object subfields

If a computed field `@requires` a field that returns an object type, you also specify which _subfields_ of that object are required. You list those subfields with the following syntax:

```graphql {3-4} title="Shipping subgraph"
type Product @key(fields: "id") {
  id: ID!
  dimensions: ProductDimensions @external
  shippingEstimate: String @requires(fields: "dimensions { size weight }")
}
```

In this modification of the previous example, `size` and `weight` are now subfields of a `ProductDimensions` object. Note that the `ProductDimensions` type must be defined in both the Products _and_ Shipping subgraphs for this to be valid.

### Using `@requires` with fields that take arguments

> This functionality was introduced in Federation `v2.1.2`.

The `@requires` directive can include fields that take arguments, like so:

```graphql title="Shipping subgraph"
type Product @key(fields: "id") {
  id: ID!
  weight(units: String): Int @external
  #highlight-start
  shippingEstimate: String @requires(fields: "weight(units:\"KILOGRAMS\")")
  #highlight-end
}
```

- The router provides the specified values in its query to whichever subgraph defines the required field.
- Each specified argument value is _static_ (i.e., the router always provides the same value).
- You can omit values for nullable arguments. You _must_ provide values for non-nullable arguments.
- If you define your subgraph schema in an SDL file (instead of programmatically), you must escape quotes for string and enum values with backslashes (as shown above).

## Resolving another subgraph's field

By default, exactly one subgraph is responsible for resolving each field in your supergraph schema (with important exceptions, like entity `@key` fields). But sometimes, _multiple_ subgraphs are able to resolve a particular entity field, because all of those subgraphs have access to a particular data store. For example, an Inventory subgraph and a Products subgraph might both have access to the database that stores all product-related data.

You can enable multiple subgraphs to resolve a particular entity field. **This is a completely optional optimization.** When the router plans a query's execution, it looks at which fields are available from each subgraph. It can then attempt to optimize performance by executing the query across the fewest subgraphs needed to access all required fields.

You achieve this with one of the following directives:

* [`@shareable`](#using-shareable)
* [`@provides`](#using-provides)

Which directive you use depends on the following logic:

```mermaid
graph TB;
  resolve("Can my subgraph always resolve this field,<br/>or only from certain query paths?");
  resolve--Always-->shareable("@shareable");
  resolve--"Only certain query paths"-->provides("@provides");
  class shareable,provides tertiary;
```

If you aren't sure whether your subgraph can _always_ resolve a field, see [Using `@provides`](#using-provides) for an example of a subgraph that _can't_.

### Ensure resolver consistency

If multiple subgraphs can resolve a field, **make sure each subgraph's resolver for that field behaves identically.** Otherwise, queries might return inconsistent results to clients depending on which subgraph resolves the field.

This is especially important to keep in mind when making changes to an _existing_ resolver. If you don't make the resolver changes to each subgraph simultaneously, clients might observe inconsistent results.

Common inconsistent resolver behaviors to look out for include:

* Returning a different default value
* Throwing different errors in the same scenario

### Using `@shareable`

> ⚠️ Before using `@shareable`, see [Ensure resolver consistency](#ensure-resolver-consistency).

The `@shareable` directive indicates that a particular field can be resolved by more than one subgraph:

<CodeColumns>

```graphql {3} title="Products subgraph"
type Product @key(fields: "id") {
  id: ID!
  name: String! @shareable
  price: Int
}
```

```graphql {3} title="Inventory subgraph"
type Product @key(fields: "id") {
  id: ID!
  name: String! @shareable
  inStock: Boolean!
}
```

</CodeColumns>

In this example, both the Products and Inventory subgraphs can resolve `Product.name`. This means that a query that includes `Product.name` might be resolvable by fetching from fewer total subgraphs.

> If a field is marked `@shareable` in _any_ subgraph, it must be marked `@shareable` or `@external` in _every_ subgraph that defines it. Otherwise, composition fails.

### Using `@provides`

> ⚠️ Before using `@provides`, see [Ensure resolver consistency](#ensure-resolver-consistency).

The `@provides` directive indicates that a particular field can be resolved by a subgraph _at a particular query path_. Let's look at an example.

Here, our Products subgraph defines a `Product.name` field and marks it `@shareable` (this means other subgraphs are allowed to resolve it):

```graphql {3} title="Products subgraph"
type Product @key(fields: "id") {
  id: ID!
  name: String! @shareable
  price: Int
}
```

Meanwhile, our Inventory subgraph can _also_ resolve a product's name, but _only_ when that product is part of an `InStockCount`:

```graphql {2,8} title="Inventory subgraph"
type InStockCount {
  product: Product! @provides(fields: "name")
  quantity: Int!
}

type Product @key(fields: "id") {
  id: ID!
  name: String! @external
  inStock: Boolean!
}
```

Here we're using two directives in combination: `@provides` and `@external`.

* The `@provides` directive tells the router, "This subgraph can resolve the `name` of any `Product` object returned by `InStockCount.product`."
* The `@external` directive tells the router, "This subgraph _can't_ resolve the `name` of a `Product` object, _except_ wherever indicated by `@provides`."

#### Rules for using `@provides`

* If a subgraph `@provides` a field that it can't _always_ resolve, the subgraph must mark that field as `@external` and must _not_ mark it as `@shareable`.
  * Remember, a `@shareable` field can _always_ be resolved by a particular subgraph, which removes the need for `@provides`.
* To include a field in a `@provides` directive, that field must be marked as `@shareable` or `@external` in _every_ subgraph that defines it.

Violating any of these rules causes composition to fail.

## Handling the N+1 problem

Most subgraph implementations use **reference resolvers** (sometimes known as entity resolvers) to handle the `Query._entities` field ergonomically. A reference resolver is passed a single key and returns the entity object that corresponds to that key.

Although this pattern is straightforward, it can diminish performance when a client operation requests fields from _many_ entities. To illustrate this, let's revisit an earlier example:

```graphql {6}
query GetReviewsWithProducts {
  latestReviews { # Defined in Reviews
    score
    product {
      id
      price # ⚠️ NOT defined in Reviews!
    }
  }
}
```

As mentioned in [The query plan](./entities#the-query-plan), the router executes two queries on its subgraphs to resolve the above operation:

1. It queries the Reviews subgraph to fetch all fields _except_ `Product.price`.
2. It queries the Products subgraph to fetch the `price` of each `Product` entity.

In the Products subgraph, the reference resolver for `Product` doesn't take a list of keys, but rather a _single_ key. Therefore, the subgraph library calls the reference resolver _once for each key_:

```js {4-6} title="resolvers.js"
// Products subgraph
const resolvers = {
  Product: {
    __resolveReference(productRepresentation) {
      return fetchProductByID(productRepresentation.id);
    }
  },
  // ...other resolvers...
}
```

A basic implementation of the `fetchProductByID` function might make a database call each time it's called. If we need to resolve `Product.price` for `N` different products, this results in `N` database calls. These calls are made _in addition to_ the call made by the Reviews subgraph to fetch the initial list of reviews (and the `id` of each product). This is where the "N+1" problem gets its name. If not prevented, this problem can cause performance problems or even enable denial-of-service attacks.

This problem is not limited to reference resolvers! In fact, it can occur with any resolver that fetches from a data store. To handle this problem, we strongly recommend using [the dataloader pattern](https://github.com/graphql/dataloader). Nearly every GraphQL server library provides a dataloader implementation, and you should use it in **every resolver**. This is true even for resolvers that _aren't_ for entities and that _don't_ return a list. These resolvers can _still_ cause N+1 issues via [batched requests](/enterprise-guide/graph-security/#batched-requests).<|MERGE_RESOLUTION|>--- conflicted
+++ resolved
@@ -139,42 +139,34 @@
 
 In any subgraph where you use `@override`, make sure to include it in your schema's `@link` imports (code-first subgraph libraries usually do this for you):
 
-```graphql {3} title="Billing subgraph"
-extend schema
-@link(url: "https://specs.apollo.dev/federation/v2.3",
-import: ["@key", "@shareable", "@override"])
-```
-
-</blockquote>
-
-Next, we update our router's supergraph schema to include the updated Billing subgraph. If you're using managed federation, you do this by publishing the Billing subgraph's schema to GraphOS with [`rover subgraph publish`](/graphos/delivery/#subgraph-schemas).
-
-When the router receives its updated supergraph schema, it immediately starts resolving the `Bill.amount` field from the Billing subgraph while continuing to resolve `Bill.payment` from the Payments subgraph.
-
-> We can migrate as many entity fields as we want in a single change. To do so, we apply `@override` to every entity field we want to move. We can even migrate entire entities this way!
-
-Now that `Bill.amount` is resolved in the Billing subgraph, we can safely _remove_ that field (and its resolver) from the Payments subgraph:
-
-<CodeColumns>
-
-  ```graphql {1-4} title="Payments subgraph"
-  type Bill @key(fields: "id") {
-    id: ID!
-    payment: Payment
-  }
-
-<<<<<<< HEAD
 ```graphql {3} title="Billing subgraph"
 extend schema
   @link(url: "https://specs.apollo.dev/federation/v2.3",
         import: ["@key", "@shareable", "@override"])
 ```
-=======
+
+</blockquote>
+
+Next, we update our router's supergraph schema to include the updated Billing subgraph. If you're using managed federation, you do this by publishing the Billing subgraph's schema to GraphOS with [`rover subgraph publish`](/graphos/delivery/#subgraph-schemas).
+
+When the router receives its updated supergraph schema, it immediately starts resolving the `Bill.amount` field from the Billing subgraph while continuing to resolve `Bill.payment` from the Payments subgraph.
+
+> We can migrate as many entity fields as we want in a single change. To do so, we apply `@override` to every entity field we want to move. We can even migrate entire entities this way!
+
+Now that `Bill.amount` is resolved in the Billing subgraph, we can safely _remove_ that field (and its resolver) from the Payments subgraph:
+
+<CodeColumns>
+
+  ```graphql {1-4} title="Payments subgraph"
+  type Bill @key(fields: "id") {
+    id: ID!
+    payment: Payment
+  }
+
   type Payment {
     # ...
   }
   ```
->>>>>>> 434811dc
 
   ```graphql title="Billing subgraph"
   type Bill @key(fields: "id") {
